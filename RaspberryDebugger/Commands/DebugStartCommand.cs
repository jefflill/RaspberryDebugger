--- conflicted
+++ resolved
@@ -252,9 +252,6 @@
         }
 
         /// <summary>
-<<<<<<< HEAD
-        /// Creates the temporary launch settings file we'll use for starting <b>vsdbg</b> on
-=======
         /// Search for running web server
         /// </summary>
         /// <param name="projectProperties">ProjectProperties</param>
@@ -275,8 +272,7 @@
         }
 
         /// <summary>
-        /// Creates the temporary launch settings file we'll use starting <b>vsdbg</b> on
->>>>>>> a55211f8
+        /// Creates the temporary launch settings file we'll use for starting <b>vsdbg</b> on
         /// the Raspberry for this command.
         /// </summary>
         /// <param name="connectionInfo">The connection information.</param>
